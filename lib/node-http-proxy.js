/*
  node-http-proxy.js: http proxy for node.js

  Copyright (c) 2010 Charlie Robbins, Mikeal Rogers, Marak Squires, Fedor Indutny

  Permission is hereby granted, free of charge, to any person obtaining
  a copy of this software and associated documentation files (the
  "Software"), to deal in the Software without restriction, including
  without limitation the rights to use, copy, modify, merge, publish,
  distribute, sublicense, and/or sell copies of the Software, and to
  permit persons to whom the Software is furnished to do so, subject to
  the following conditions:

  The above copyright notice and this permission notice shall be
  included in all copies or substantial portions of the Software.

  THE SOFTWARE IS PROVIDED "AS IS", WITHOUT WARRANTY OF ANY KIND,
  EXPRESS OR IMPLIED, INCLUDING BUT NOT LIMITED TO THE WARRANTIES OF
  MERCHANTABILITY, FITNESS FOR A PARTICULAR PURPOSE AND
  NONINFRINGEMENT. IN NO EVENT SHALL THE AUTHORS OR COPYRIGHT HOLDERS BE
  LIABLE FOR ANY CLAIM, DAMAGES OR OTHER LIABILITY, WHETHER IN AN ACTION
  OF CONTRACT, TORT OR OTHERWISE, ARISING FROM, OUT OF OR IN CONNECTION
  WITH THE SOFTWARE OR THE USE OR OTHER DEALINGS IN THE SOFTWARE.

*/

var util = require('util'),
    http = require('http'),
    https = require('https'),
    events = require('events'),
    maxSockets = 100;

//
// Expose version information through `pkginfo`.
//
require('pkginfo')(module, 'version');

//
// ### Export the relevant objects exposed by `node-http-proxy`
//
<<<<<<< HEAD
var _agents = {};

//
// ### function _getAgent (host, port, secure)
// #### @host {string} Host of the agent to get
// #### @port {number} Port of the agent to get
// #### @secure {boolean} Value indicating whether or not to use HTTPS
// Retreives an agent from the `http` or `https` module
// and sets the `maxSockets` property appropriately.
//
function _getAgent (host, port, secure) {
  var Agent, id = [host, port].join(':');

  if (!port) {
    port = secure ? 443 : 80;
  }

  if (!_agents[id]) {
    Agent = secure ? https.Agent : http.Agent;

    _agents[id] = new Agent({ 
      host: host, 
      port: port
    });

    _agents[id].maxSockets = maxSockets;
  }

  return _agents[id];
}

//
// ### function _getProtocol (secure, outgoing)
// #### @secure {Object|boolean} Settings for `https`
// #### @outgoing {Object} Outgoing request options
// Returns the appropriate protocol based on the settings in
// `secure`. If the protocol is `https` this function will update
// the options in `outgoing` as appropriate by adding `ca`, `key`,
// and `cert` if they exist in `secure`.
//
function _getProtocol (secure, outgoing) {
  var protocol = secure ? https : http;

  if (typeof secure === 'object') {
    outgoing = outgoing || {};
    ['ca', 'cert', 'key'].forEach(function (prop) {
      if (secure[prop]) {
        outgoing[prop] = secure[prop];
      }
    })
  }

  return protocol;
}

//
// ### function getMaxSockets ()
// Returns the maximum number of sockets
// allowed on __every__ outgoing request
// made by __all__ instances of `HttpProxy`
//
exports.getMaxSockets = function () {
  return maxSockets;
};

//
// ### function setMaxSockets ()
// Sets the maximum number of sockets
// allowed on __every__ outgoing request
// made by __all__ instances of `HttpProxy`
//
exports.setMaxSockets = function (value) {
  maxSockets = value;
};

//
// ### function stack (middlewares, proxy)
// adapted from https://github.com/creationix/stack
//
exports.stack = function stack (middlewares, proxy) {
  var handle;
  middlewares.reverse().forEach(function (layer) {
    var child = handle;
    handle = function (req, res) {
      var next = function (err) {
        if (err) {
          if (res._headerSent) {
            res.destroy();
          } 
          else {
            res.statusCode = 500;
            res.setHeader('Content-Type', 'text/plain');
            res.end('Internal Server Error');
          }
          
          console.error("error in middleware layer: %s", err.stack);
          return;
        }
        
        child(req, res);
      }

      next.__proto__ = proxy;
      layer(req, res, next);
    };
  });

  return handle;
}
=======
var HttpProxy    = exports.HttpProxy    = require('./node-http-proxy/http-proxy').HttpProxy,
    ProxyTable   = exports.ProxyTable   = require('./node-http-proxy/proxy-table').ProxyTable,
    RoutingProxy = exports.RoutingProxy = require('./node-http-proxy/routing-proxy').RoutingProxy;
>>>>>>> 0182ba37

//
// ### function createServer ([port, host, options, handler])
// #### @port {number} **Optional** Port to use on the proxy target host.
// #### @host {string} **Optional** Host of the proxy target.
// #### @options {Object} **Optional** Options for the HttpProxy instance used
// #### @handler {function} **Optional** Request handler for the server
// Returns a server that manages an instance of HttpProxy. Flexible arguments allow for:
//
// * `httpProxy.createServer(9000, 'localhost')`
// * `httpProxy.createServer(9000, 'localhost', options)
// * `httpPRoxy.createServer(function (req, res, proxy) { ... })`
//
exports.createServer = function () {
  var args = Array.prototype.slice.call(arguments),
      handlers = [],
      options = {},
      message,
      handler,
      server,
      proxy,
      host,
      port;

  //
  // Liberally parse arguments of the form:
  //
  //    httpProxy.createServer('localhost', 9000, callback);
  //    httpProxy.createServer({ host: 'localhost', port: 9000 }, callback);
  //    **NEED MORE HERE!!!**
  //
  args.forEach(function (arg) {
    switch (typeof arg) {
      case 'string':   host = arg; break;
      case 'number':   port = arg; break;
      case 'object':   options = arg || {}; break;
      case 'function': handlers.push(arg); break;
    };
  });
  
  //
  // Helper function to create intelligent error message(s)
  // for the very liberal arguments parsing performed by
  // `require('http-proxy').createServer()`.
  //
  function validArguments() {
    var conditions = {
      'port and host': function () {
        return port && host; 
      },
      'options.target or options.router': function () {
        return options && (options.router || 
          (options.target && options.target.host && options.target.port));
      },
      'or proxy handlers': function () {
        return handlers && handlers.length;
      }
    }
    
    var missing = Object.keys(conditions).filter(function (name) {
      return !conditions[name]();
    });
    
    if (missing.length === 3) {
      message = 'Cannot proxy without ' + missing.join(', ');
      return false;
    }
    
    return true;
  } 
  
  if (!validArguments()) {
    //
    // If `host`, `port` and `options` are all not passed (with valid 
    // options) then this server is improperly configured.
    //
    throw new Error(message);
    return;
  }

  //
  // Hoist up any explicit `host` or `port` arguments
  // that have been passed in to the options we will
  // pass to the `httpProxy.HttpProxy` constructor.
  //
  options.target      = options.target      || {};
  options.target.port = options.target.port || port;
  options.target.host = options.target.host || host;
  
  if (options.target && options.target.host && options.target.port) {
    //
    // If an explicit `host` and `port` combination has been passed
    // to `.createServer()` then instantiate a hot-path optimized
    // `HttpProxy` object and add the "proxy" middleware layer.
    //
    proxy = new HttpProxy(options);
    handlers.push(function (req, res) {
      proxy.proxyRequest(req, res);
    });
  }
  else {
    //
    // If no explicit `host` or `port` combination has been passed then
    // we have to assume that this is a "go-anywhere" Proxy (i.e. a `RoutingProxy`).
    //
    proxy = new RoutingProxy(options);
    
    if (options.router) {
      //
      // If a routing table has been supplied than we assume 
      // the user intends us to add the "proxy" middleware layer
      // for them  
      //
      handlers.push(function (req, res) {
        proxy.proxyRequest(req, res);
      });
      
      proxy.on('routes', function (routes) {
        server.emit('routes', routes);
      });
    } 
  }
  
  //
  // Create the `http[s].Server` instance which will use
  // an instance of `httpProxy.HttpProxy`.
  //
  handler = handlers.length > 1 
    ? exports.stack(handlers, proxy)
    : function (req, res) { handlers[0](req, res, proxy) };
  
  server  = options.https
    ? https.createServer(options.https, handler)
    : http.createServer(handler);

  server.on('close', function () {
    proxy.close();
  });

  if (handlers.length <= 1) {
    //
    // If an explicit callback has not been supplied then
    // automagically proxy the request using the `HttpProxy` 
    // instance we have created. 
    //
    server.on('upgrade', function (req, socket, head) {
      proxy.proxyWebSocketRequest(req, socket, head);
    });
  }

  //
  // Set the proxy on the server so it is available
  // to the consumer of the server
  //
  server.proxy = proxy;
  return server;
};

//
// ### function buffer (obj)
// #### @obj {Object} Object to pause events from
// Buffer `data` and `end` events from the given `obj`.
// Consumers of HttpProxy performing async tasks
// __must__ utilize this utility, to re-emit data once
// the async operation has completed, otherwise these
// __events will be lost.__
//
//      var buffer = httpProxy.buffer(req);
//      fs.readFile(path, function(){
//         httpProxy.proxyRequest(req, res, host, port, buffer);
//      });
//
// __Attribution:__ This approach is based heavily on
// [Connect](https://github.com/senchalabs/connect/blob/master/lib/utils.js#L157).
// However, this is not a big leap from the implementation in node-http-proxy < 0.4.0.
// This simply chooses to manage the scope of the events on a new Object literal as opposed to
// [on the HttpProxy instance](https://github.com/nodejitsu/node-http-proxy/blob/v0.3.1/lib/node-http-proxy.js#L154).
//
exports.buffer = function (obj) {
  var events = [],
      onData, 
      onEnd;

  obj.on('data', onData = function (data, encoding) {
    events.push(['data', data, encoding]);
  });

  obj.on('end', onEnd = function (data, encoding) {
    events.push(['end', data, encoding]);
  });

  return {
    end: function () {
      obj.removeListener('data', onData);
      obj.removeListener('end', onEnd);
    },
    destroy: function () {
      this.end();
<<<<<<< HEAD
      this.resume = function () {
        console.error("Cannot resume buffer after destroying it.");
      };
      
      onData = onEnd = events = obj = null;
=======
     	this.resume = function () {
     	  console.error("Cannot resume buffer after destroying it.");
     	};
     	
     	onData = onEnd = events = obj = null;
>>>>>>> 0182ba37
    },
    resume: function () {
      this.end();
      for (var i = 0, len = events.length; i < len; ++i) {
        obj.emit.apply(obj, events[i]);
      }
    }
  };
};

//
// ### function getMaxSockets ()
// Returns the maximum number of sockets
// allowed on __every__ outgoing request
// made by __all__ instances of `HttpProxy`
//
exports.getMaxSockets = function () {
  return maxSockets;
};

//
// ### function setMaxSockets ()
// Sets the maximum number of sockets
// allowed on __every__ outgoing request
// made by __all__ instances of `HttpProxy`
//
<<<<<<< HEAD
HttpProxy.prototype.proxyRequest = function (req, res, options) {
  var self = this, errState = false, location, outgoing, protocol, reverseProxy;

  //
  // Create an empty options hash if none is passed.
  // If default options have been passed to the constructor
  // of this instance, use them by default.
  //
  options      = options || {};
  options.host = options.host || this.target.host;
  options.port = options.port || this.target.port;
  options.enableXForwarded =
    (undefined === options.enableXForwarded ? true : options.enableXForwarded);

  //
  // Check the proxy table for this instance to see if we need
  // to get the proxy location for the request supplied. We will
  // always ignore the proxyTable if an explicit `port` and `host`
  // arguments are supplied to `proxyRequest`.
  //
  if (this.proxyTable && !options.host) {
    location = this.proxyTable.getProxyLocation(req);

    //
    // If no location is returned from the ProxyTable instance
    // then respond with `404` since we do not have a valid proxy target.
    //
    if (!location) {
      try {
        res.writeHead(404);
        res.end();
      } 
      catch (er) {
        console.error("res.writeHead/res.end error: %s", er.message);
      }
      
      return;
    }

    //
    // When using the ProxyTable in conjunction with an HttpProxy instance
    // only the following arguments are valid:
    //
    // * `proxy.proxyRequest(req, res, { host: 'localhost' })`: This will be skipped
    // * `proxy.proxyRequest(req, res, { buffer: buffer })`: Buffer will get updated appropriately
    // * `proxy.proxyRequest(req, res)`: Options will be assigned appropriately.
    //
    options.port = location.port;
    options.host = location.host;
  }

  //
  // Add common proxy headers to the request so that they can
  // be availible to the proxy target server:
  //
  // * `x-forwarded-for`: IP Address of the original request
  // * `x-forwarded-proto`: Protocol of the original request
  // * `x-forwarded-port`: Port of the original request.
  //
  if (options.enableXForwarded === true && req.connection && req.connection.socket) {
    req.headers['x-forwarded-for']   = req.connection.remoteAddress || req.connection.socket.remoteAddress;
    req.headers['x-forwarded-port']  = req.connection.remotePort || req.connection.socket.remotePort;
    req.headers['x-forwarded-proto'] = req.connection.pair ? 'https' : 'http';
  }

  //
  // Emit the `start` event indicating that we have begun the proxy operation.
  //
  this.emit('start', req, res, options);

  //
  // If forwarding is enabled for this instance, foward proxy the
  // specified request to the address provided in `this.forward`
  //
  if (this.forward) {
    this.emit('forward', req, res, this.forward);
    this._forwardRequest(req);
  }

  //
  // #### function proxyError (err)
  // #### @err {Error} Error contacting the proxy target
  // Short-circuits `res` in the event of any error when
  // contacting the proxy target at `host` / `port`.
  //
  function proxyError(err) {
    errState = true;

    //
    // Emit an `error` event, allowing the application to use custom
    // error handling. The error handler should end the response.
    //
    if (self.emit('proxyError', err, req, res)) {
      return;
    }

    res.writeHead(500, { 'Content-Type': 'text/plain' });

    if (req.method !== 'HEAD') {
      //
      // This NODE_ENV=production behavior is mimics Express and
      // Connect.
      //
      if (process.env.NODE_ENV === 'production') {
        res.write('Internal Server Error');
      }
      else {
        res.write('An error has occurred: ' + JSON.stringify(err));
      }
    }

    try { res.end() } 
    catch (er) { console.error("res.end error: %s", er.message) }
  }

  outgoing = {
    host: options.host,
    port: options.port,
    agent: _getAgent(options.host, options.port, options.https || this.target.https),
    method: req.method,
    path: req.url,
    headers: req.headers
  };

  protocol = _getProtocol(options.https || this.target.https, outgoing);

  // Open new HTTP request to internal resource with will act as a reverse proxy pass
  reverseProxy = protocol.request(outgoing, function (response) {

    // Process the `reverseProxy` `response` when it's received.
    if (response.headers.connection) {
      if (req.headers.connection) response.headers.connection = req.headers.connection;
      else response.headers.connection = 'close';
    }

    // Set the headers of the client response
    res.writeHead(response.statusCode, response.headers);

    // `response.statusCode === 304`: No 'data' event and no 'end'
    if (response.statusCode === 304) {
      try { res.end() } 
      catch (er) { console.error("res.end error: %s", er.message) }
      return;
    }

    // For each data `chunk` received from the `reverseProxy`
    // `response` write it to the outgoing `res`.
    // If the res socket has been killed already, then write()
    // will throw. Nevertheless, try our best to end it nicely.
    response.on('data', function (chunk) {
      if (req.method !== 'HEAD' && res.writable) {
        try {
          var flushed = res.write(chunk);
        } 
        catch (er) {
          console.error("res.write error: %s", er.message);
          
          try { res.end() } 
          catch (er) { console.error("res.end error: %s", er.message) }
          
          return;
        }
      }
      if (!flushed) {
        response.pause();

        res.once('drain', function () {
          try { response.resume() } 
          catch (er) { console.error("response.resume error: %s", er.message) }
        });
        
        setTimeout(function () {
          res.emit('drain');
        }, 100);
      }
    });

    // When the `reverseProxy` `response` ends, end the
    // corresponding outgoing `res` unless we have entered
    // an error state. In which case, assume `res.end()` has
    // already been called and the 'error' event listener
    // removed.
    response.on('end', function () {
      if (!errState) {
        reverseProxy.removeListener('error', proxyError);
        
        try { res.end() } 
        catch (er) { console.error("res.end error: %s", er.message) }

        // Emit the `end` event now that we have completed proxying
        self.emit('end', req, res);
      }
    });
  });

  // Handle 'error' events from the `reverseProxy`.
  reverseProxy.once('error', proxyError);

  // For each data `chunk` received from the incoming
  // `req` write it to the `reverseProxy` request.
  req.on('data', function (chunk) {
    if (!errState) {
      var flushed = reverseProxy.write(chunk);
      if (!flushed) {
        req.pause();

        reverseProxy.once('drain', function () {
          try { req.resume() } 
          catch (er) { console.error("req.resume error: %s", er.message) }
        });

        setTimeout(function () {
          reverseProxy.emit('drain');
        }, 100);
      }
    }
  });

  //
  // When the incoming `req` ends, end the corresponding `reverseProxy`
  // request unless we have entered an error state.
  //
  req.on('end', function () {
    if (!errState) {
      reverseProxy.end();
    }
  });

  // If we have been passed buffered data, resume it.
  if (options.buffer) {
    if (!errState) {
      options.buffer.resume();
    } 
    else {
      options.buffer.destroy();
    }
  }
=======
exports.setMaxSockets = function (value) {
  maxSockets = value;
>>>>>>> 0182ba37
};

//
// ### function stack (middlewares, proxy)
// #### @middlewares {Array} Array of functions to stack.
// #### @proxy {HttpProxy|RoutingProxy} Proxy instance to 
// Iteratively build up a single handler to the `http.Server`
// `request` event (i.e. `function (req, res)`) by wrapping
// each middleware `layer` into a `child` middleware which 
// is in invoked by the parent (i.e. predecessor in the Array).
//
// adapted from https://github.com/creationix/stack
//
exports.stack = function stack (middlewares, proxy) {
  var handle;
  middlewares.reverse().forEach(function (layer) {
    var child = handle;
    handle = function (req, res) {
      var next = function (err) {
        if (err) {
          if (res._headerSent) {
            res.destroy();
          } 
          else {
            res.statusCode = 500;
            res.setHeader('Content-Type', 'text/plain');
            res.end('Internal Server Error');
          }
          
          console.error('Error in middleware(s): %s', err.stack);
          return;
        }
        
        if (child) {
          child(req, res);
        }
      };

      //
      // Set the prototype of the `next` function to the instance
      // of the `proxy` so that in can be used interchangably from
      // a `connect` style callback and a true `HttpProxy` object.
      //
      // e.g. `function (req, res, next)` vs. `function (req, res, proxy)`
      //
      next.__proto__ = proxy;
      layer(req, res, next);
    };
  });

<<<<<<< HEAD
  // Add a listener for the connection timeout event.
  //
  // Remark: Ignoring this error in the event
  //         forward target doesn't exist.
  //
  forwardProxy.once('error', function (err) { });

  // Chunk the client request body as chunks from the proxied request come in
  req.on('data', function (chunk) {
    var flushed = forwardProxy.write(chunk);
    if (!flushed) {
      req.pause();
      
      forwardProxy.once('drain', function () {
        try { req.resume() } 
        catch (er) { console.error("req.resume error: %s", er.message) }
      });
      
      setTimeout(function () {
        forwardProxy.emit('drain');
      }, 100);
    }
  })

  // At the end of the client request, we are going to stop the proxied request
  req.on('end', function () {
    forwardProxy.end();
  });
=======
  return handle;
>>>>>>> 0182ba37
};

//
// ### function _getAgent (host, port, secure)
// #### @options {Object} Options to use when creating the agent.
//
//    {
//      host: 'localhost',
//      port: 9000,
//      https: true,
//      maxSockets: 100
//    }
//
<<<<<<< HEAD
HttpProxy.prototype.proxyWebSocketRequest = function (req, socket, head, options) {
  var self      = this,
      listeners = {},
      errState  = false,
      CRLF      = '\r\n',
      outgoing;

  options      = options || {};
  options.host = options.host || this.target.host;
  options.port = options.port || this.target.port;

  if (this.proxyTable && !options.host) {
    location = this.proxyTable.getProxyLocation(req);

    if (!location) {
      return socket.destroy();
    }

    options.port = location.port;
    options.host = location.host;
  }

  //
  // WebSocket requests must have the `GET` method and
  // the `upgrade:websocket` header
  //
  if (req.method !== 'GET' || req.headers.upgrade.toLowerCase() !== 'websocket') {
    //
    // This request is not WebSocket request
    //
    return;
  }

  //
  // Helper function for setting appropriate socket values:
  // 1. Turn of all bufferings
  // 2. For server set KeepAlive
  // 3. For client set encoding
  //
  function _socket(socket, keepAlive) {
    socket.setTimeout(0);
    socket.setNoDelay(true);
    if (keepAlive) {
      if (socket.setKeepAlive) {
        socket.setKeepAlive(true, 0);
      }
      else if (socket.pair.cleartext.socket.setKeepAlive) {
        socket.pair.cleartext.socket.setKeepAlive(true, 0);
      }
    }
    else {
      socket.setEncoding('utf8');
    }
  }

  //
  // On `upgrade` from the Agent socket, listen to
  // the appropriate events.
  //
  function onUpgrade (reverseProxy, proxySocket) {
    if (!reverseProxy) {
      proxySocket.end();
      socket.end();
      return;
    }

    //
    // Any incoming data on this WebSocket to the proxy target
    // will be written to the `reverseProxy` socket.
    //
    proxySocket.on('data', listeners.onIncoming = function (data) {
      if (reverseProxy.incoming.socket.writable) {
        try {
          self.emit('websocket:outgoing', req, socket, head, data);
          var flushed = reverseProxy.incoming.socket.write(data);
          if (!flushed) {
            proxySocket.pause();
            
            reverseProxy.incoming.socket.once('drain', function () {
              try { proxySocket.resume() }
              catch (er) { console.error("proxySocket.resume error: %s", er.message) }
            });
            
            setTimeout(function () {
              reverseProxy.incoming.socket.emit('drain');
            }, 100);
          }
        }
        catch (ex) {
          detach();
          reverseProxy.incoming.socket.end();
          proxySocket.end();
        }
      }
    });

    //
    // Any outgoing data on this Websocket from the proxy target
    // will be written to the `proxySocket` socket.
    //
    reverseProxy.incoming.socket.on('data', listeners.onOutgoing = function(data) {
      try {
        self.emit('websocket:incoming', reverseProxy, reverseProxy.incoming, head, data);
        var flushed = proxySocket.write(data);
        if (!flushed) {
          reverseProxy.incoming.socket.pause();

          proxySocket.once('drain', function () {
            try { reverseProxy.incoming.socket.resume() } 
            catch (ex) { console.error("reverseProxy.incoming.socket.resume error: %s", er.message) }
          });
          
          setTimeout(function () {
            proxySocket.emit('drain');
          }, 100);
        }
      }
      catch (ex) {
        detach();
        proxySocket.end();
        socket.end();
      }
    });

    //
    // Helper function to detach all event listeners
    // from `reverseProxy` and `proxySocket`.
    //
    function detach() {
      proxySocket.removeListener('end', listeners.onIncomingClose);
      proxySocket.removeListener('data', listeners.onIncoming);
      reverseProxy.incoming.socket.removeListener('end', listeners.onOutgoingClose);
      reverseProxy.incoming.socket.removeListener('data', listeners.onOutgoing);
    }

    //
    // If the incoming `proxySocket` socket closes, then
    // detach all event listeners.
    //
    proxySocket.on('end', listeners.onIncomingClose = function() {
      reverseProxy.incoming.socket.end();
      detach();

      // Emit the `end` event now that we have completed proxying
      self.emit('websocket:end', req, socket, head);
    });

    //
    // If the `reverseProxy` socket closes, then detach all
    // event listeners.
    //
    reverseProxy.incoming.socket.on('end', listeners.onOutgoingClose = function() {
      proxySocket.end();
      detach();
    });
  };

  // Setup the incoming client socket.
  _socket(socket);

  function getPort (port) {
    port = port || 80;
    return port - 80 === 0 ? '' : ':' + port
  }

  //
  // Get the protocol, and host for this request and create an instance
  // of `http.Agent` or `https.Agent` from the pool managed by `node-http-proxy`.
  //
  var protocolName = options.https || this.target.https ? 'https' : 'http',
      portUri      = getPort(this.source.port),
      remoteHost   = options.host + portUri,
      agent        = _getAgent(options.host, options.port, options.https || this.target.https);

  // Change headers (if requested).
  if (this.changeOrigin) {
    req.headers.host   = remoteHost;
    req.headers.origin = protocolName + '://' + remoteHost;
=======
// Createsan agent from the `http` or `https` module
// and sets the `maxSockets` property appropriately.
//
exports._getAgent = function _getAgent (options) {
  if (!options || !options.host) {
    throw new Error('`options.host` is required to create an Agent.');
>>>>>>> 0182ba37
  }
  
<<<<<<< HEAD
  var reverseProxy = agent.appendMessage(outgoing);

  //
  // On any errors from the `reverseProxy` emit the
  // `webSocketProxyError` and close the appropriate
  // connections.
  //
  function proxyError (err) {
    reverseProxy.end();
    if (self.emit('webSocketProxyError', req, socket, head)) {
      return;
    }
    socket.end();
=======
  if (!options.port) {
    options.port = options.https ? 443 : 80;
>>>>>>> 0182ba37
  }

  var Agent = options.https ? https.Agent : http.Agent,
      agent;

  agent = new Agent({ 
    host: options.host, 
    port: options.port
  });

  agent.maxSockets = options.maxSockets || maxSockets;

  return agent;
}

//
// ### function _getProtocol (options)
// #### @options {Object} Options for the proxy target.
// Returns the appropriate node.js core protocol module (i.e. `http` or `https`) 
// based on the `options` supplied. 
//
exports._getProtocol = function _getProtocol (options) {
  return options.https ? https : http;
};

<<<<<<< HEAD
      try {
        //
        // Write the printable and non-printable data to the socket
        // from the original incoming request.
        //
        self.emit('websocket:handshake', req, socket, head, sdata, data);
        socket.write(sdata);
        var flushed = socket.write(data);
        if (!flushed) {
          reverseProxy.socket.pause();
          
          socket.once('drain', function () {
            try { reverseProxy.socket.resume() } 
            catch (er) { console.error("reverseProxy.socket.resume error: %s", er.message) }
          });
          
          setTimeout(function () {
            socket.emit('drain');
          }, 100);
        }

      }
      catch (ex) {
        proxyError(ex);
=======
//
// ### function _getBase (options)
// #### @options {Object} Options for the proxy target.
// Returns the relevate base object to create on outgoing proxy request.
// If `options.https` are supplied, this function respond with an object
// containing the relevant `ca`, `key`, and `cert` properties.
//
exports._getBase = function _getBase (options) {
  var result = function () {};
  
  if (options.https && typeof options.https === 'object') {
    ['ca', 'cert', 'key'].forEach(function (key) {
      if (options.https[key]) {
        result.prototype[key] = options.https[key];
>>>>>>> 0182ba37
      }
    });
  }
<<<<<<< HEAD

  reverseProxy.on('error', proxyError);

  try {
    // Attempt to write the upgrade-head to the reverseProxy request.
    // This is small, and there's only ever one of it.
    // No need for pause/resume.
    reverseProxy.write(head);
  }
  catch (ex) {
    proxyError(ex);
  }

  // If we have been passed buffered data, resume it.
  if (options.buffer) {
    if (!errState) {
      options.buffer.resume();
    } 
    else {
      options.buffer.destroy();
    }
  }
=======
  
  return result;
>>>>>>> 0182ba37
};<|MERGE_RESOLUTION|>--- conflicted
+++ resolved
@@ -38,121 +38,9 @@
 //
 // ### Export the relevant objects exposed by `node-http-proxy`
 //
-<<<<<<< HEAD
-var _agents = {};
-
-//
-// ### function _getAgent (host, port, secure)
-// #### @host {string} Host of the agent to get
-// #### @port {number} Port of the agent to get
-// #### @secure {boolean} Value indicating whether or not to use HTTPS
-// Retreives an agent from the `http` or `https` module
-// and sets the `maxSockets` property appropriately.
-//
-function _getAgent (host, port, secure) {
-  var Agent, id = [host, port].join(':');
-
-  if (!port) {
-    port = secure ? 443 : 80;
-  }
-
-  if (!_agents[id]) {
-    Agent = secure ? https.Agent : http.Agent;
-
-    _agents[id] = new Agent({ 
-      host: host, 
-      port: port
-    });
-
-    _agents[id].maxSockets = maxSockets;
-  }
-
-  return _agents[id];
-}
-
-//
-// ### function _getProtocol (secure, outgoing)
-// #### @secure {Object|boolean} Settings for `https`
-// #### @outgoing {Object} Outgoing request options
-// Returns the appropriate protocol based on the settings in
-// `secure`. If the protocol is `https` this function will update
-// the options in `outgoing` as appropriate by adding `ca`, `key`,
-// and `cert` if they exist in `secure`.
-//
-function _getProtocol (secure, outgoing) {
-  var protocol = secure ? https : http;
-
-  if (typeof secure === 'object') {
-    outgoing = outgoing || {};
-    ['ca', 'cert', 'key'].forEach(function (prop) {
-      if (secure[prop]) {
-        outgoing[prop] = secure[prop];
-      }
-    })
-  }
-
-  return protocol;
-}
-
-//
-// ### function getMaxSockets ()
-// Returns the maximum number of sockets
-// allowed on __every__ outgoing request
-// made by __all__ instances of `HttpProxy`
-//
-exports.getMaxSockets = function () {
-  return maxSockets;
-};
-
-//
-// ### function setMaxSockets ()
-// Sets the maximum number of sockets
-// allowed on __every__ outgoing request
-// made by __all__ instances of `HttpProxy`
-//
-exports.setMaxSockets = function (value) {
-  maxSockets = value;
-};
-
-//
-// ### function stack (middlewares, proxy)
-// adapted from https://github.com/creationix/stack
-//
-exports.stack = function stack (middlewares, proxy) {
-  var handle;
-  middlewares.reverse().forEach(function (layer) {
-    var child = handle;
-    handle = function (req, res) {
-      var next = function (err) {
-        if (err) {
-          if (res._headerSent) {
-            res.destroy();
-          } 
-          else {
-            res.statusCode = 500;
-            res.setHeader('Content-Type', 'text/plain');
-            res.end('Internal Server Error');
-          }
-          
-          console.error("error in middleware layer: %s", err.stack);
-          return;
-        }
-        
-        child(req, res);
-      }
-
-      next.__proto__ = proxy;
-      layer(req, res, next);
-    };
-  });
-
-  return handle;
-}
-=======
 var HttpProxy    = exports.HttpProxy    = require('./node-http-proxy/http-proxy').HttpProxy,
     ProxyTable   = exports.ProxyTable   = require('./node-http-proxy/proxy-table').ProxyTable,
     RoutingProxy = exports.RoutingProxy = require('./node-http-proxy/routing-proxy').RoutingProxy;
->>>>>>> 0182ba37
 
 //
 // ### function createServer ([port, host, options, handler])
@@ -351,19 +239,11 @@
     },
     destroy: function () {
       this.end();
-<<<<<<< HEAD
-      this.resume = function () {
-        console.error("Cannot resume buffer after destroying it.");
-      };
-      
-      onData = onEnd = events = obj = null;
-=======
      	this.resume = function () {
      	  console.error("Cannot resume buffer after destroying it.");
      	};
      	
      	onData = onEnd = events = obj = null;
->>>>>>> 0182ba37
     },
     resume: function () {
       this.end();
@@ -390,248 +270,8 @@
 // allowed on __every__ outgoing request
 // made by __all__ instances of `HttpProxy`
 //
-<<<<<<< HEAD
-HttpProxy.prototype.proxyRequest = function (req, res, options) {
-  var self = this, errState = false, location, outgoing, protocol, reverseProxy;
-
-  //
-  // Create an empty options hash if none is passed.
-  // If default options have been passed to the constructor
-  // of this instance, use them by default.
-  //
-  options      = options || {};
-  options.host = options.host || this.target.host;
-  options.port = options.port || this.target.port;
-  options.enableXForwarded =
-    (undefined === options.enableXForwarded ? true : options.enableXForwarded);
-
-  //
-  // Check the proxy table for this instance to see if we need
-  // to get the proxy location for the request supplied. We will
-  // always ignore the proxyTable if an explicit `port` and `host`
-  // arguments are supplied to `proxyRequest`.
-  //
-  if (this.proxyTable && !options.host) {
-    location = this.proxyTable.getProxyLocation(req);
-
-    //
-    // If no location is returned from the ProxyTable instance
-    // then respond with `404` since we do not have a valid proxy target.
-    //
-    if (!location) {
-      try {
-        res.writeHead(404);
-        res.end();
-      } 
-      catch (er) {
-        console.error("res.writeHead/res.end error: %s", er.message);
-      }
-      
-      return;
-    }
-
-    //
-    // When using the ProxyTable in conjunction with an HttpProxy instance
-    // only the following arguments are valid:
-    //
-    // * `proxy.proxyRequest(req, res, { host: 'localhost' })`: This will be skipped
-    // * `proxy.proxyRequest(req, res, { buffer: buffer })`: Buffer will get updated appropriately
-    // * `proxy.proxyRequest(req, res)`: Options will be assigned appropriately.
-    //
-    options.port = location.port;
-    options.host = location.host;
-  }
-
-  //
-  // Add common proxy headers to the request so that they can
-  // be availible to the proxy target server:
-  //
-  // * `x-forwarded-for`: IP Address of the original request
-  // * `x-forwarded-proto`: Protocol of the original request
-  // * `x-forwarded-port`: Port of the original request.
-  //
-  if (options.enableXForwarded === true && req.connection && req.connection.socket) {
-    req.headers['x-forwarded-for']   = req.connection.remoteAddress || req.connection.socket.remoteAddress;
-    req.headers['x-forwarded-port']  = req.connection.remotePort || req.connection.socket.remotePort;
-    req.headers['x-forwarded-proto'] = req.connection.pair ? 'https' : 'http';
-  }
-
-  //
-  // Emit the `start` event indicating that we have begun the proxy operation.
-  //
-  this.emit('start', req, res, options);
-
-  //
-  // If forwarding is enabled for this instance, foward proxy the
-  // specified request to the address provided in `this.forward`
-  //
-  if (this.forward) {
-    this.emit('forward', req, res, this.forward);
-    this._forwardRequest(req);
-  }
-
-  //
-  // #### function proxyError (err)
-  // #### @err {Error} Error contacting the proxy target
-  // Short-circuits `res` in the event of any error when
-  // contacting the proxy target at `host` / `port`.
-  //
-  function proxyError(err) {
-    errState = true;
-
-    //
-    // Emit an `error` event, allowing the application to use custom
-    // error handling. The error handler should end the response.
-    //
-    if (self.emit('proxyError', err, req, res)) {
-      return;
-    }
-
-    res.writeHead(500, { 'Content-Type': 'text/plain' });
-
-    if (req.method !== 'HEAD') {
-      //
-      // This NODE_ENV=production behavior is mimics Express and
-      // Connect.
-      //
-      if (process.env.NODE_ENV === 'production') {
-        res.write('Internal Server Error');
-      }
-      else {
-        res.write('An error has occurred: ' + JSON.stringify(err));
-      }
-    }
-
-    try { res.end() } 
-    catch (er) { console.error("res.end error: %s", er.message) }
-  }
-
-  outgoing = {
-    host: options.host,
-    port: options.port,
-    agent: _getAgent(options.host, options.port, options.https || this.target.https),
-    method: req.method,
-    path: req.url,
-    headers: req.headers
-  };
-
-  protocol = _getProtocol(options.https || this.target.https, outgoing);
-
-  // Open new HTTP request to internal resource with will act as a reverse proxy pass
-  reverseProxy = protocol.request(outgoing, function (response) {
-
-    // Process the `reverseProxy` `response` when it's received.
-    if (response.headers.connection) {
-      if (req.headers.connection) response.headers.connection = req.headers.connection;
-      else response.headers.connection = 'close';
-    }
-
-    // Set the headers of the client response
-    res.writeHead(response.statusCode, response.headers);
-
-    // `response.statusCode === 304`: No 'data' event and no 'end'
-    if (response.statusCode === 304) {
-      try { res.end() } 
-      catch (er) { console.error("res.end error: %s", er.message) }
-      return;
-    }
-
-    // For each data `chunk` received from the `reverseProxy`
-    // `response` write it to the outgoing `res`.
-    // If the res socket has been killed already, then write()
-    // will throw. Nevertheless, try our best to end it nicely.
-    response.on('data', function (chunk) {
-      if (req.method !== 'HEAD' && res.writable) {
-        try {
-          var flushed = res.write(chunk);
-        } 
-        catch (er) {
-          console.error("res.write error: %s", er.message);
-          
-          try { res.end() } 
-          catch (er) { console.error("res.end error: %s", er.message) }
-          
-          return;
-        }
-      }
-      if (!flushed) {
-        response.pause();
-
-        res.once('drain', function () {
-          try { response.resume() } 
-          catch (er) { console.error("response.resume error: %s", er.message) }
-        });
-        
-        setTimeout(function () {
-          res.emit('drain');
-        }, 100);
-      }
-    });
-
-    // When the `reverseProxy` `response` ends, end the
-    // corresponding outgoing `res` unless we have entered
-    // an error state. In which case, assume `res.end()` has
-    // already been called and the 'error' event listener
-    // removed.
-    response.on('end', function () {
-      if (!errState) {
-        reverseProxy.removeListener('error', proxyError);
-        
-        try { res.end() } 
-        catch (er) { console.error("res.end error: %s", er.message) }
-
-        // Emit the `end` event now that we have completed proxying
-        self.emit('end', req, res);
-      }
-    });
-  });
-
-  // Handle 'error' events from the `reverseProxy`.
-  reverseProxy.once('error', proxyError);
-
-  // For each data `chunk` received from the incoming
-  // `req` write it to the `reverseProxy` request.
-  req.on('data', function (chunk) {
-    if (!errState) {
-      var flushed = reverseProxy.write(chunk);
-      if (!flushed) {
-        req.pause();
-
-        reverseProxy.once('drain', function () {
-          try { req.resume() } 
-          catch (er) { console.error("req.resume error: %s", er.message) }
-        });
-
-        setTimeout(function () {
-          reverseProxy.emit('drain');
-        }, 100);
-      }
-    }
-  });
-
-  //
-  // When the incoming `req` ends, end the corresponding `reverseProxy`
-  // request unless we have entered an error state.
-  //
-  req.on('end', function () {
-    if (!errState) {
-      reverseProxy.end();
-    }
-  });
-
-  // If we have been passed buffered data, resume it.
-  if (options.buffer) {
-    if (!errState) {
-      options.buffer.resume();
-    } 
-    else {
-      options.buffer.destroy();
-    }
-  }
-=======
 exports.setMaxSockets = function (value) {
   maxSockets = value;
->>>>>>> 0182ba37
 };
 
 //
@@ -682,38 +322,7 @@
     };
   });
 
-<<<<<<< HEAD
-  // Add a listener for the connection timeout event.
-  //
-  // Remark: Ignoring this error in the event
-  //         forward target doesn't exist.
-  //
-  forwardProxy.once('error', function (err) { });
-
-  // Chunk the client request body as chunks from the proxied request come in
-  req.on('data', function (chunk) {
-    var flushed = forwardProxy.write(chunk);
-    if (!flushed) {
-      req.pause();
-      
-      forwardProxy.once('drain', function () {
-        try { req.resume() } 
-        catch (er) { console.error("req.resume error: %s", er.message) }
-      });
-      
-      setTimeout(function () {
-        forwardProxy.emit('drain');
-      }, 100);
-    }
-  })
-
-  // At the end of the client request, we are going to stop the proxied request
-  req.on('end', function () {
-    forwardProxy.end();
-  });
-=======
   return handle;
->>>>>>> 0182ba37
 };
 
 //
@@ -727,213 +336,16 @@
 //      maxSockets: 100
 //    }
 //
-<<<<<<< HEAD
-HttpProxy.prototype.proxyWebSocketRequest = function (req, socket, head, options) {
-  var self      = this,
-      listeners = {},
-      errState  = false,
-      CRLF      = '\r\n',
-      outgoing;
-
-  options      = options || {};
-  options.host = options.host || this.target.host;
-  options.port = options.port || this.target.port;
-
-  if (this.proxyTable && !options.host) {
-    location = this.proxyTable.getProxyLocation(req);
-
-    if (!location) {
-      return socket.destroy();
-    }
-
-    options.port = location.port;
-    options.host = location.host;
-  }
-
-  //
-  // WebSocket requests must have the `GET` method and
-  // the `upgrade:websocket` header
-  //
-  if (req.method !== 'GET' || req.headers.upgrade.toLowerCase() !== 'websocket') {
-    //
-    // This request is not WebSocket request
-    //
-    return;
-  }
-
-  //
-  // Helper function for setting appropriate socket values:
-  // 1. Turn of all bufferings
-  // 2. For server set KeepAlive
-  // 3. For client set encoding
-  //
-  function _socket(socket, keepAlive) {
-    socket.setTimeout(0);
-    socket.setNoDelay(true);
-    if (keepAlive) {
-      if (socket.setKeepAlive) {
-        socket.setKeepAlive(true, 0);
-      }
-      else if (socket.pair.cleartext.socket.setKeepAlive) {
-        socket.pair.cleartext.socket.setKeepAlive(true, 0);
-      }
-    }
-    else {
-      socket.setEncoding('utf8');
-    }
-  }
-
-  //
-  // On `upgrade` from the Agent socket, listen to
-  // the appropriate events.
-  //
-  function onUpgrade (reverseProxy, proxySocket) {
-    if (!reverseProxy) {
-      proxySocket.end();
-      socket.end();
-      return;
-    }
-
-    //
-    // Any incoming data on this WebSocket to the proxy target
-    // will be written to the `reverseProxy` socket.
-    //
-    proxySocket.on('data', listeners.onIncoming = function (data) {
-      if (reverseProxy.incoming.socket.writable) {
-        try {
-          self.emit('websocket:outgoing', req, socket, head, data);
-          var flushed = reverseProxy.incoming.socket.write(data);
-          if (!flushed) {
-            proxySocket.pause();
-            
-            reverseProxy.incoming.socket.once('drain', function () {
-              try { proxySocket.resume() }
-              catch (er) { console.error("proxySocket.resume error: %s", er.message) }
-            });
-            
-            setTimeout(function () {
-              reverseProxy.incoming.socket.emit('drain');
-            }, 100);
-          }
-        }
-        catch (ex) {
-          detach();
-          reverseProxy.incoming.socket.end();
-          proxySocket.end();
-        }
-      }
-    });
-
-    //
-    // Any outgoing data on this Websocket from the proxy target
-    // will be written to the `proxySocket` socket.
-    //
-    reverseProxy.incoming.socket.on('data', listeners.onOutgoing = function(data) {
-      try {
-        self.emit('websocket:incoming', reverseProxy, reverseProxy.incoming, head, data);
-        var flushed = proxySocket.write(data);
-        if (!flushed) {
-          reverseProxy.incoming.socket.pause();
-
-          proxySocket.once('drain', function () {
-            try { reverseProxy.incoming.socket.resume() } 
-            catch (ex) { console.error("reverseProxy.incoming.socket.resume error: %s", er.message) }
-          });
-          
-          setTimeout(function () {
-            proxySocket.emit('drain');
-          }, 100);
-        }
-      }
-      catch (ex) {
-        detach();
-        proxySocket.end();
-        socket.end();
-      }
-    });
-
-    //
-    // Helper function to detach all event listeners
-    // from `reverseProxy` and `proxySocket`.
-    //
-    function detach() {
-      proxySocket.removeListener('end', listeners.onIncomingClose);
-      proxySocket.removeListener('data', listeners.onIncoming);
-      reverseProxy.incoming.socket.removeListener('end', listeners.onOutgoingClose);
-      reverseProxy.incoming.socket.removeListener('data', listeners.onOutgoing);
-    }
-
-    //
-    // If the incoming `proxySocket` socket closes, then
-    // detach all event listeners.
-    //
-    proxySocket.on('end', listeners.onIncomingClose = function() {
-      reverseProxy.incoming.socket.end();
-      detach();
-
-      // Emit the `end` event now that we have completed proxying
-      self.emit('websocket:end', req, socket, head);
-    });
-
-    //
-    // If the `reverseProxy` socket closes, then detach all
-    // event listeners.
-    //
-    reverseProxy.incoming.socket.on('end', listeners.onOutgoingClose = function() {
-      proxySocket.end();
-      detach();
-    });
-  };
-
-  // Setup the incoming client socket.
-  _socket(socket);
-
-  function getPort (port) {
-    port = port || 80;
-    return port - 80 === 0 ? '' : ':' + port
-  }
-
-  //
-  // Get the protocol, and host for this request and create an instance
-  // of `http.Agent` or `https.Agent` from the pool managed by `node-http-proxy`.
-  //
-  var protocolName = options.https || this.target.https ? 'https' : 'http',
-      portUri      = getPort(this.source.port),
-      remoteHost   = options.host + portUri,
-      agent        = _getAgent(options.host, options.port, options.https || this.target.https);
-
-  // Change headers (if requested).
-  if (this.changeOrigin) {
-    req.headers.host   = remoteHost;
-    req.headers.origin = protocolName + '://' + remoteHost;
-=======
 // Createsan agent from the `http` or `https` module
 // and sets the `maxSockets` property appropriately.
 //
 exports._getAgent = function _getAgent (options) {
   if (!options || !options.host) {
     throw new Error('`options.host` is required to create an Agent.');
->>>>>>> 0182ba37
-  }
-  
-<<<<<<< HEAD
-  var reverseProxy = agent.appendMessage(outgoing);
-
-  //
-  // On any errors from the `reverseProxy` emit the
-  // `webSocketProxyError` and close the appropriate
-  // connections.
-  //
-  function proxyError (err) {
-    reverseProxy.end();
-    if (self.emit('webSocketProxyError', req, socket, head)) {
-      return;
-    }
-    socket.end();
-=======
+  }
+  
   if (!options.port) {
     options.port = options.https ? 443 : 80;
->>>>>>> 0182ba37
   }
 
   var Agent = options.https ? https.Agent : http.Agent,
@@ -959,32 +371,7 @@
   return options.https ? https : http;
 };
 
-<<<<<<< HEAD
-      try {
-        //
-        // Write the printable and non-printable data to the socket
-        // from the original incoming request.
-        //
-        self.emit('websocket:handshake', req, socket, head, sdata, data);
-        socket.write(sdata);
-        var flushed = socket.write(data);
-        if (!flushed) {
-          reverseProxy.socket.pause();
-          
-          socket.once('drain', function () {
-            try { reverseProxy.socket.resume() } 
-            catch (er) { console.error("reverseProxy.socket.resume error: %s", er.message) }
-          });
-          
-          setTimeout(function () {
-            socket.emit('drain');
-          }, 100);
-        }
-
-      }
-      catch (ex) {
-        proxyError(ex);
-=======
+
 //
 // ### function _getBase (options)
 // #### @options {Object} Options for the proxy target.
@@ -999,35 +386,9 @@
     ['ca', 'cert', 'key'].forEach(function (key) {
       if (options.https[key]) {
         result.prototype[key] = options.https[key];
->>>>>>> 0182ba37
       }
     });
   }
-<<<<<<< HEAD
-
-  reverseProxy.on('error', proxyError);
-
-  try {
-    // Attempt to write the upgrade-head to the reverseProxy request.
-    // This is small, and there's only ever one of it.
-    // No need for pause/resume.
-    reverseProxy.write(head);
-  }
-  catch (ex) {
-    proxyError(ex);
-  }
-
-  // If we have been passed buffered data, resume it.
-  if (options.buffer) {
-    if (!errState) {
-      options.buffer.resume();
-    } 
-    else {
-      options.buffer.destroy();
-    }
-  }
-=======
-  
+
   return result;
->>>>>>> 0182ba37
 };