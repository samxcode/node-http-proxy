--- conflicted
+++ resolved
@@ -28,12 +28,8 @@
     http = require('http'),
     events = require('events'),
     pool = require('pool'),
-<<<<<<< HEAD
     eyes = require('eyes'),
     min = 0, 
-=======
-    min = 0,
->>>>>>> 7e61f0cf
     max = 100;
 
 // Setup the PoolManager
@@ -90,7 +86,7 @@
   manager.setMaxClients(max);
 };
 
-var HttpProxy = function (req, res, /* optional */ head) {
+var HttpProxy = function (req, res, head) {
   this.emitter = new(events.EventEmitter);
   this.events = {};
   this.req = req;
@@ -149,29 +145,21 @@
 
     // Open new HTTP request to internal resource with will act as a reverse proxy pass
     var p = manager.getPool(port, server);
-<<<<<<< HEAD
-    
     sys.puts('current pool count for ' + req.headers.host + ":" + port + '  ' +p.clients.length);
-    
-=======
-
->>>>>>> 7e61f0cf
+
     p.on('error', function (err) {
       // Remark: We should probably do something here
       // but this is a hot-fix because I don't think 'pool'
       // should be emitting this event.
-      sys.puts('p.on, error fired'.red);
-      eyes.inspect(err);
-      this.res.end();
     });
 
     p.request(req.method, req.url, req.headers, function (reverse_proxy) {
       // Create an error handler so we can use it temporarily
       var error = function (err) {
-        res.writeHead(200, {'Content-Type': 'text/plain'});
+        res.writeHead(500, {'Content-Type': 'text/plain'});
 
         if(req.method !== 'HEAD') {
-          res.write('An error has occurred: ' + sys.puts(JSON.stringify(err)));
+          res.write('An error has occurred: ' + JSON.stringify(err));
         }
         
         // Response end may never come so removeListener here
@@ -234,10 +222,9 @@
   * WebSocket Tunnel realization
   * Copyright (c) 2010 Fedor Indutny : http://github.com/donnerjack13589
   */
-  proxyWebSocketRequest: function (port, server, host /* optional */) {
-    var self = this, update = self.update, req = self.req, socket = self.sock,
-        head = self.head, headers = new _headers(req.headers), CRLF = '\r\n',
-        listeners = {};
+  proxyWebSocketRequest: function (port, server, host) {
+    var self = this, req = self.req, socket = self.sock, head = self.head, 
+        headers = new _headers(req.headers), CRLF = '\r\n';
 
     // Will generate clone of headers
     // To not change original
@@ -264,7 +251,8 @@
       socket.setNoDelay(true);
       if (server) {
         socket.setKeepAlive(true, 0);
-      } else {
+      } 
+      else {
         socket.setEncoding('utf8');
       }
     }
@@ -277,6 +265,7 @@
     if (!host) {
       host = headers.Host;
     }
+    
     // Remote host address
     var remote_host = server + (port - 80 === 0 ? '' : ':' + port);
 
@@ -292,6 +281,10 @@
       var request = client.request('GET', req.url, headers);
 
       var errorListener = function (error) {
+        client.removeListener('error', errorListener);
+        
+        // Remove the client from the pool's available clients since it has errored
+        p.clients.splice(p.clients.indexOf(client), 1);
         socket.end();
       }
 
@@ -314,8 +307,8 @@
       })
       client.busy = true;
 
-      var t;
-      request.socket.on('data', t = function(data) {
+      var handshake;
+      request.socket.on('data', handshake = function(data) {
         // Handshaking
 
         // Ok, kind of harmfull part of code
@@ -327,23 +320,23 @@
         var sdata = data.toString();
 
         // Get Printable
-        sdata = sdata
-                  .substr(0, sdata.search(CRLF + CRLF));
+        sdata = sdata.substr(0, sdata.search(CRLF + CRLF));
 
         // Get Non-Printable
         data = data.slice(Buffer.byteLength(sdata), data.length);
 
         // Replace host and origin
-        sdata = sdata
-                  .replace(remote_host, host)
-                  .replace(remote_host, host);
+        sdata = sdata.replace(remote_host, host)
+                     .replace(remote_host, host);
+
         try {
           // Write printable
           socket.write(sdata);
 
           // Write non-printable
           socket.write(data);
-        } catch (e) {
+        } 
+        catch (e) {
           request.end();
           socket.end();
         }
@@ -353,14 +346,15 @@
           request.end();
         });
 
-        // Remove data listener
-        request.socket.removeListener('data', t);
+        // Remove data listener now that the 'handshake' is complete
+        request.socket.removeListener('data', handshake);
       });
 
       // Write upgrade-head
       try {
         request.write(head);
-      } catch(e) {
+      } 
+      catch(e) {
         request.end();
         socket.end();
       }
@@ -370,15 +364,16 @@
     // Request
 
     function onUpgrade(reverse_proxy) {
-      // We're now connected to the server
-      // So lets change server socket
-
+      var listeners = {};
+      
+      // We're now connected to the server, so lets change server socket
       reverse_proxy.on('data', listeners._r_data = function(data) {
         // Pass data to client
         if (socket.writable) {
           try {
             socket.write(data);
-          } catch (e) {
+          } 
+          catch (e) {
             socket.end();
             reverse_proxy.end();
           }
@@ -389,7 +384,8 @@
         // Pass data from client to server
         try {
           reverse_proxy.write(data);
-        } catch (e) {
+        } 
+        catch (e) {
           reverse_proxy.end();
           socket.end();
         }
